/**
 * Wmd (Weapons of Mass destruction aka Wikitext markdown)
 * This file relates to Wikitext markdown styling.
 * It will be refactored at the earliest opportunity but for now
 * lives inside the legacy stylesheet.
 * DO NOT ADD NEW CSS here
 * Unless... you are removing an inline style and moving it into here.
 *
 * We are currently in the process of:
 * - moving styles from this file into the components
 * - removing dead code
 * - removing redundant CSS in favor of common reusable styles
 *
 * DO NOT ADD NEW CSS HERE
 */
@import (less) "less/font-families.less";

.wmd-panel {
  width: auto;
}

.wmd-editor {
  background-color: @nagios-green;
}

.wmd-input {
  height: 500px;
  width: 100%;
  background-color: @white;
  border: 1px solid @darker-grey;
}

.wmd-preview {
  background-color: @white;
  border: 1px solid @lighter-grey;
  font-family: @georgia_serif-1;
  display: none;
  margin-bottom: 10px;
}

.formElement .input .wmd-preview {
<<<<<<< HEAD
=======
  width: 100%;
>>>>>>> fafe9595
  min-height: 47px;
  padding: 5px;
  clear: both;
}

/* stylelint-disable no-descending-specificity */
fieldset.major .wmd-preview,
form#addAuthor.olform .wmd-preview,
form.olform.books .formElement.librarian .input .wmd-preview,
form.olform.books .formElement .input .wmd-preview {
  min-height: 47px;
  padding: 3px;
}
/* stylelint-enable no-descending-specificity */

.wmd-output {
  background-color: @white;
}

.wmd-button-row {
  position: relative;
  margin-bottom: 5px !important;
  margin-left: 0 !important;
  margin-top: 10px;
  padding: 0;
  height: 20px;
}

.wmd-spacer {
  width: 1px;
  height: 20px;
  margin-left: 14px;
  position: absolute;
  display: inline-block;
  list-style: none;
}

.wmd-button {
  width: 20px;
  height: 20px;
  margin-right: 10px;
  position: absolute;
  background-image: url(/images/wmd-buttons.png);
  background-repeat: no-repeat;
  background-position: 0 0;
  display: inline-block;
  list-style: none;
}

/* sprite button slicing style information */
.wmd-bold-button {
  left: 0;
  background-position: 0 0;
}

.wmd-italic-button {
  left: 25px;
  background-position: -20px 0;
}

.wmd-spacer1 {
  left: 50px;
}

.wmd-link-button {
  left: 75px;
  background-position: -40px 0;
}

.wmd-quote-button {
  left: 100px;
  background-position: -60px 0;
}

.wmd-code-button {
  left: 125px;
  background-position: -80px 0;
}

.wmd-image-button {
  left: 150px;
  background-position: -100px 0;
}

.wmd-spacer2 {
  left: 175px;
}

.wmd-olist-button {
  left: 200px;
  background-position: -120px 0;
}

.wmd-ulist-button {
  left: 225px;
  background-position: -140px 0;
}

.wmd-heading-button {
  left: 250px;
  background-position: -160px 0;
}

.wmd-hr-button {
  left: 275px;
  background-position: -180px 0;
}

.wmd-spacer3 {
  left: 300px;
}

.wmd-undo-button {
  left: 325px;
  background-position: -200px 0;
}

.wmd-redo-button {
  left: 350px;
  background-position: -220px 0;
}

.wmd-help-button {
  margin-right: 0;
  right: 0;
  background-position: -240px 0;
}

.wmd-prompt-background {
  background-color: @black;
  opacity: .9;
  filter: Alpha(Opacity=90);
}

@import (less) "components/wmd-button-bar.less";

@media only screen and (min-width: @width-breakpoint-desktop) {
  // Styles are used on edit page
  // e.g. http://localhost:8080/works/OL61982W/Odyssey/edit
  .formElement .input .wmd-preview {
    width: 906px;
    float: left;
  }
  form.olform.books .formElement.librarian .input .wmd-preview {
    width: 798px;
  }
  form#addAuthor.olform .wmd-preview {
    width: 623px;
  }
}<|MERGE_RESOLUTION|>--- conflicted
+++ resolved
@@ -39,10 +39,7 @@
 }
 
 .formElement .input .wmd-preview {
-<<<<<<< HEAD
-=======
   width: 100%;
->>>>>>> fafe9595
   min-height: 47px;
   padding: 5px;
   clear: both;
