--- conflicted
+++ resolved
@@ -45,11 +45,6 @@
     openlibrary/coverstore/tests/test_doctests.py || true
 
 # plugins: All failing tests run in allow failures (|| true) mode
-<<<<<<< HEAD
-pytest \
-    openlibrary/plugins/openlibrary/tests/test_home.py || true
-=======
 pytest openlibrary/plugins/books/tests/test_dynlinks.py \
     openlibrary/plugins/openlibrary/tests/test_home.py \
-    openlibrary/plugins/upstream/tests/test_merge_authors.py || true
->>>>>>> 10d2ff43
+    openlibrary/plugins/upstream/tests/test_merge_authors.py || true