"""Hooks for collecting performance stats.
"""
import logging
import traceback

from openlibrary.core import stats as graphite_stats

import web
from infogami import config
from infogami.utils import stats
import openlibrary.core.stats

import filters

l = logging.getLogger("openlibrary.stats")

def evaluate_and_store_stat(name, stat):
    """Evaluates whether the given statistic is to be recorded and if
    so, records it."""
    summary = stats.stats_summary()
    try:
        f = getattr(filters, stat.filter)
    except AttributeError:
        l.critical("Couldn't find filter %s", stat.filter)
        raise
    except Exception:
        l.warning("Error while running filter %s. Complete traceback follows", stat.filter)
        l.warning(traceback.format_exc())
    try:
        if f(web.ctx, params = stat):
            l.debug("Storing stat %s", name)
            if stat.has_key("time"):
                graphite_stats.put(name, summary[stat.time]["time"] * 100)
            elif stat.has_key("count"):
                print "Storing count for key %s"%stat.count
    except Exception, k:
        l.warning("Error while storing stats (%s). Complete traceback follows"%k)
        l.warning(traceback.format_exc())
        
        
    
def update_all_stats():
    """
    Run through the filters and record requested items in graphite
    """
    for stat in config.stats:
        evaluate_and_store_stat(stat, config.stats.get(stat))
        
        
def stats_hook():
    """web.py unload hook to add X-OL-Stats header.
    
    This info can be written to lighttpd access log for collecting
    
    Also, send stats to graphite using statsd
    """
<<<<<<< HEAD
    update_all_stats()
=======
    stats_summary = stats.stats_summary()
>>>>>>> 8cc85626
    try:
        if "stats-header" in web.ctx.features:
            web.header("X-OL-Stats", format_stats(stats_summary))
    except Exception, e:
        # don't let errors in stats collection break the app.
        print >> web.debug, str(e)
        
    openlibrary.core.stats.increment('ol.pageviews')
    
    memcache_hits = 0
    memcache_misses = 0
    for s in web.ctx.get("stats", []):
        if s.name == 'memcache.get':
            if s.data['hit']:
                memcache_hits += 1
            else:
                memcache_misses += 1
    
    if memcache_hits:
        openlibrary.core.stats.increment('ol.memcache.hits', memcache_hits)
    if memcache_misses:
        openlibrary.core.stats.increment('ol.memcache.misses', memcache_misses)
    
    for name, value in stats_summary.items():
        name = name.replace(".", "_")
        time = value.get("time", 0.0) * 1000
        key  = 'ol.'+name
        openlibrary.core.stats.put(key, time)
    
def format_stats(stats):
    s = " ".join("%s %d %0.03f" % entry for entry in process_stats(stats))
    return '"%s"' %s

labels = {
    "total": "TT",
    "memcache": "MC",
    "infobase": "IB",
    "solr": "SR",
    "archive.org": "IA",
}

def process_stats(stats):
    """Process stats and returns a list of (label, count, time) for each entry.
    
    Entries like "memcache.get" and "memcache.set" will be collapsed into "memcache".
    """
    d = {}
    for name, value in stats.items():
        name = name.split(".")[0]
        
        label = labels.get(name, "OT")
        count = value.get("count", 0)
        time = value.get("time", 0.0)
        
        xcount, xtime = d.get(label, [0, 0])
        d[label] = xcount + count, xtime + time
        
    return [(label, count, time) for label, (count, time) in sorted(d.items())]
<|MERGE_RESOLUTION|>--- conflicted
+++ resolved
@@ -54,11 +54,8 @@
     
     Also, send stats to graphite using statsd
     """
-<<<<<<< HEAD
     update_all_stats()
-=======
     stats_summary = stats.stats_summary()
->>>>>>> 8cc85626
     try:
         if "stats-header" in web.ctx.features:
             web.header("X-OL-Stats", format_stats(stats_summary))
