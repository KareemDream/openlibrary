--- conflicted
+++ resolved
@@ -35,11 +35,7 @@
             'browser': web.ctx.env.get('HTTP_USER_AGENT', '')
         })
         msg = render_template('email/spam_report', fields)
-<<<<<<< HEAD
-        web.sendmail(i.email, config.report_spam_address, msg.subject, str(msg))
-=======
         web.sendmail(config.report_spam_address, i.email, msg.subject, str(msg))
->>>>>>> 02c38515
         return render_template("support", done = True)
 
     def POST_new(self):
