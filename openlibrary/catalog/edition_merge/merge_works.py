from __future__ import print_function
import MySQLdb, datetime, re, sys
sys.path.append('/1/src/openlibrary')
from openlibrary.api import OpenLibrary, Reference
<<<<<<< HEAD
=======
from openlibrary.catalog.utils import cmp
from pprint import pprint
>>>>>>> 78088955

import six


conn = MySQLdb.connect(db='merge_editions')
cur = conn.cursor()

re_edition_key = re.compile('^/books/OL(\d+)M$')
re_work_key = re.compile('^/works/OL(\d+)W$')
ol = OpenLibrary('http://openlibrary.org/')
ol.login('EdwardBot', 'As1Wae9b')

re_iso_date = re.compile('^(\d{4})-\d\d-\d\d$')
re_end_year = re.compile('(\d{4})$')

def get_publish_year(d):
    if not d:
        return
    m = re_iso_date.match(d)
    if m:
        return int(m.group(1))
    m = re_end_year.match(d)
    if m:
        return int(m.group(1))

{'lc_classifications': ['PZ7.H558 Ru'], 'dewey_number': ['[E]']}
def merge_works(works):
    master = works.pop(0)
    master_first_publish_year = get_publish_year(master.get('first_publish_date'))
    subtitles = sorted((w['subtitle'] for w in works if w.get('subtitle')), key=lambda s: len(s))
    if subtitles and len(subtitles[-1]) > len(master.get('subtitle', '')):
        master['subtitle'] = subtitles[-1]
    updates = []
    for w in works:
        wkey = w.pop('key')
        q = {'type': '/type/edition', 'works': wkey}
        for ekey in ol.query(q):
            e = ol.get(ekey)
            assert len(e['works']) == 1 and e['works'][0] == wkey
            e['works'] = [Reference(master['key'])]
            updates.append(e)
        assert w['type'] != Reference('/type/redirect')
        updates.append({
            'key': wkey,
            'type': Reference('/type/redirect'),
            'location': master['key'],
        })
        for f in 'covers', 'subjects', 'subject_places', 'subject_people', 'subject_times', 'lc_classifications', 'dewey_number':
            if not w.get(f):
                continue
            assert not isinstance(w[f], six.string_types)
            for i in w[f]:
                if i not in master.setdefault(f, []):
                    master[f].append(i)

        if w.get('first_sentence') and not master.get('first_sentence'):
            master['first_sentence'] = w['first_sentence']
        if w.get('first_publish_date'):
            if not master.get('first_publish_date'):
                master['first_publish_date'] = w['first_publish_date']
            else:
                publish_year = get_publish_year(w['first_publish_date'])
                if publish_year < master_first_publish_year:
                    master['first_publish_date'] = w['first_publish_date']
                    master_first_publish_year = publish_year

        for excerpt in w.get('exceprts', []):
            master.setdefault('exceprts', []).append(excerpt)

        for f in 'title', 'subtitle', 'created', 'last_modified', 'latest_revision', 'revision', 'number_of_editions', 'type', 'first_sentence', 'authors', 'first_publish_date', 'excerpts', 'covers', 'subjects', 'subject_places', 'subject_people', 'subject_times', 'lc_classifications', 'dewey_number':
            try:
                del w[f]
            except KeyError:
                pass

        print(w)
        assert not w
    updates.append(master)
    print(len(updates), [(doc['key'], doc['type']) for doc in updates])
    # update master
    # update editions to point at master
    # replace works with redirects
    print(ol.save_many(updates, 'merge works'))

skip = 'seventeenagainst00voig'
skip = 'inlineskatingbas00sava'
skip = 'elephantatwaldor00mira'
skip = 'sybasesqlserverp00paul'
skip = 'karmadunl00dunl'
skip = 'norbychronicles00asim'
skip = 'elizabethbarrett00fors'
skip = None
updates = []
cur.execute('select ia, editions, done, unmerge_count from merge')
for ia, ekeys, done, unmerge_count in cur.fetchall():
    if skip:
        if ia == skip:
            skip = None
        else:
            continue
    ekeys = ['/books/OL%dM' % x for x in sorted(int(re_edition_key.match(ekey).group(1)) for ekey in ekeys.split(' '))]
    editions = [ol.get(ekey) for ekey in ekeys]

    if any('authors' not in e or 'works' not in e for e in editions):
        continue
    author0 = editions[0]['authors'][0]
    work0 = editions[0]['works'][0]
    try:
        if not all(author0 == e['authors'][0] for e in editions[1:]):
            continue
    except:
        print('editions:', [e['key'] for e in editions])
        raise
    if all(work0 == e['works'][0] for e in editions[1:]):
        continue
    wkeys = []
    for e in editions:
        for wkey in e['works']:
            if wkey not in wkeys:
                wkeys.append(wkey)

    works = []
    for wkey in wkeys:
        w = ol.get(wkey)
        q = {'type': '/type/edition', 'works': wkey, 'limit': 1000}
        w['number_of_editions'] = len(ol.query(q))
        works.append(w)
    title0 = works[0]['title'].lower()
    if not all(w['title'].lower() == title0 for w in works[1:]):
        continue
    print(ia, ekeys)
    print('  works:', wkeys)
    def work_key_int(wkey):
        return int(re_work_key.match(wkey).group(1))
    works = sorted(works, cmp=lambda a,b:-cmp(a['number_of_editions'],b['number_of_editions']) or cmp(work_key_int(a['key']), work_key_int(b['key'])))
    print('  titles:', [(w['title'], w['number_of_editions']) for w in works])
    print(author0)
    #print [w['authors'][0]['author'] for w in works]
    assert all(author0 == w['authors'][0]['author'] for w in works)
    merge_works(works)
    print()<|MERGE_RESOLUTION|>--- conflicted
+++ resolved
@@ -2,11 +2,6 @@
 import MySQLdb, datetime, re, sys
 sys.path.append('/1/src/openlibrary')
 from openlibrary.api import OpenLibrary, Reference
-<<<<<<< HEAD
-=======
-from openlibrary.catalog.utils import cmp
-from pprint import pprint
->>>>>>> 78088955
 
 import six
 
